--- conflicted
+++ resolved
@@ -7,11 +7,6 @@
 
 ## [Unreleased]
 
-<<<<<<< HEAD
-## [1.5.1] - 2021-08-24
-
-* Revert Add AddRaw to not follow symlinks
-=======
 ## [1.5.4] - 2022-04-25
 
 * Windows: add missing defer to `Watcher.WatchList` [#447](https://github.com/fsnotify/fsnotify/pull/447)
@@ -33,7 +28,6 @@
 ## [1.5.1] - 2021-08-24
 
 * Revert Add AddRaw to not follow symlinks [#394](https://github.com/fsnotify/fsnotify/pull/394)
->>>>>>> 08d230c9
 
 ## [1.5.0] - 2021-08-20
 
