// Copyright (c) 2016 Intel Corporation
// Copyright (c) 2014,2015,2016,2017 Docker, Inc.
// SPDX-License-Identifier: Apache-2.0
//

package virtcontainers

import (
	"context"
	"fmt"
	"io"
	"os"
	"path/filepath"
	"strconv"
	"strings"
	"syscall"
	"time"
    "encoding/json"

	"github.com/kata-containers/kata-containers/src/runtime/pkg/device/config"
	"github.com/kata-containers/kata-containers/src/runtime/pkg/device/manager"
	deviceManager "github.com/kata-containers/kata-containers/src/runtime/pkg/device/manager"
	volume "github.com/kata-containers/kata-containers/src/runtime/pkg/direct-volume"
	"github.com/kata-containers/kata-containers/src/runtime/pkg/katautils/katatrace"
	"github.com/kata-containers/kata-containers/src/runtime/virtcontainers/pkg/agent/protocols/grpc"
	vcAnnotations "github.com/kata-containers/kata-containers/src/runtime/virtcontainers/pkg/annotations"
	"github.com/kata-containers/kata-containers/src/runtime/virtcontainers/types"
	"github.com/kata-containers/kata-containers/src/runtime/virtcontainers/utils"

	specs "github.com/opencontainers/runtime-spec/specs-go"
	"github.com/sirupsen/logrus"
	"golang.org/x/sys/unix"
)

// tracingTags defines tags for the trace span
var containerTracingTags = map[string]string{
	"source":    "runtime",
	"package":   "virtcontainers",
	"subsystem": "container",
}

// https://github.com/torvalds/linux/blob/master/include/uapi/linux/major.h
// This file has definitions for major device numbers.
var cdromMajors = map[int64]string{
	11: "SCSI_CDROM_MAJOR",
	15: "CDU31A_CDROM_MAJOR",
	16: "GOLDSTAR_CDROM_MAJOR",
	17: "OPTICS_CDROM_MAJOR",
	18: "SANYO_CDROM_MAJOR",
	20: "MITSUMI_X_CDROM_MAJOR",
	23: "MITSUMI_CDROM_MAJOR",
	24: "CDU535_CDROM_MAJOR",
	25: "MATSUSHITA_CDROM_MAJOR",
	26: "MATSUSHITA_CDROM2_MAJOR",
	27: "MATSUSHITA_CDROM3_MAJOR",
	28: "MATSUSHITA_CDROM4_MAJOR",
	29: "AZTECH_CDROM_MAJOR",
	32: "CM206_CDROM_MAJOR",
}

// https://github.com/torvalds/linux/blob/master/include/uapi/linux/major.h
// #define FLOPPY_MAJOR		2
const floppyMajor = int64(2)

// Process gathers data related to a container process.
type Process struct {
	StartTime time.Time

	// Token is the process execution context ID. It must be
	// unique per sandbox.
	// Token is used to manipulate processes for containers
	// that have not started yet, and later identify them
	// uniquely within a sandbox.
	Token string

	// Pid is the process ID as seen by the host software
	// stack, e.g. CRI-O, containerd. This is typically the
	// shim PID.
	Pid int
}

// ContainerStatus describes a container status.
type ContainerStatus struct {
	Spec *specs.Spec

	// Annotations allow clients to store arbitrary values,
	// for example to add additional status values required
	// to support particular specifications.
	Annotations map[string]string

	ID        string
	RootFs    string
	StartTime time.Time
	State     types.ContainerState

	PID int
}

// ThrottlingData gather the date related to container cpu throttling.
type ThrottlingData struct {
	// Number of periods with throttling active
	Periods uint64 `json:"periods,omitempty"`
	// Number of periods when the container hit its throttling limit.
	ThrottledPeriods uint64 `json:"throttled_periods,omitempty"`
	// Aggregate time the container was throttled for in nanoseconds.
	ThrottledTime uint64 `json:"throttled_time,omitempty"`
}

// CPUUsage denotes the usage of a CPU.
// All CPU stats are aggregate since container inception.
type CPUUsage struct {
	// Total CPU time consumed per core.
	// Units: nanoseconds.
	PercpuUsage []uint64 `json:"percpu_usage,omitempty"`
	// Total CPU time consumed.
	// Units: nanoseconds.
	TotalUsage uint64 `json:"total_usage,omitempty"`
	// Time spent by tasks of the cgroup in kernel mode.
	// Units: nanoseconds.
	UsageInKernelmode uint64 `json:"usage_in_kernelmode"`
	// Time spent by tasks of the cgroup in user mode.
	// Units: nanoseconds.
	UsageInUsermode uint64 `json:"usage_in_usermode"`
}

// CPUStats describes the cpu stats
type CPUStats struct {
	CPUUsage       CPUUsage       `json:"cpu_usage,omitempty"`
	ThrottlingData ThrottlingData `json:"throttling_data,omitempty"`
}

// MemoryData gather the data related to memory
type MemoryData struct {
	Usage    uint64 `json:"usage,omitempty"`
	MaxUsage uint64 `json:"max_usage,omitempty"`
	Failcnt  uint64 `json:"failcnt"`
	Limit    uint64 `json:"limit"`
}

// MemoryStats describes the memory stats
type MemoryStats struct {
	Stats map[string]uint64 `json:"stats,omitempty"`
	// usage of memory
	Usage MemoryData `json:"usage,omitempty"`
	// usage of memory  swap
	SwapUsage MemoryData `json:"swap_usage,omitempty"`
	// usage of kernel memory
	KernelUsage MemoryData `json:"kernel_usage,omitempty"`
	// usage of kernel TCP memory
	KernelTCPUsage MemoryData `json:"kernel_tcp_usage,omitempty"`
	// memory used for cache
	Cache uint64 `json:"cache,omitempty"`
	// if true, memory usage is accounted for throughout a hierarchy of cgroups.
	UseHierarchy bool `json:"use_hierarchy"`
}

// PidsStats describes the pids stats
type PidsStats struct {
	// number of pids in the cgroup
	Current uint64 `json:"current,omitempty"`
	// active pids hard limit
	Limit uint64 `json:"limit,omitempty"`
}

// BlkioStatEntry gather date related to a block device
type BlkioStatEntry struct {
	Op    string `json:"op,omitempty"`
	Major uint64 `json:"major,omitempty"`
	Minor uint64 `json:"minor,omitempty"`
	Value uint64 `json:"value,omitempty"`
}

// BlkioStats describes block io stats
type BlkioStats struct {
	// number of bytes tranferred to and from the block device
	IoServiceBytesRecursive []BlkioStatEntry `json:"io_service_bytes_recursive,omitempty"`
	IoServicedRecursive     []BlkioStatEntry `json:"io_serviced_recursive,omitempty"`
	IoQueuedRecursive       []BlkioStatEntry `json:"io_queue_recursive,omitempty"`
	IoServiceTimeRecursive  []BlkioStatEntry `json:"io_service_time_recursive,omitempty"`
	IoWaitTimeRecursive     []BlkioStatEntry `json:"io_wait_time_recursive,omitempty"`
	IoMergedRecursive       []BlkioStatEntry `json:"io_merged_recursive,omitempty"`
	IoTimeRecursive         []BlkioStatEntry `json:"io_time_recursive,omitempty"`
	SectorsRecursive        []BlkioStatEntry `json:"sectors_recursive,omitempty"`
}

// HugetlbStats describes hugetable memory stats
type HugetlbStats struct {
	// current res_counter usage for hugetlb
	Usage uint64 `json:"usage,omitempty"`
	// maximum usage ever recorded.
	MaxUsage uint64 `json:"max_usage,omitempty"`
	// number of times hugetlb usage allocation failure.
	Failcnt uint64 `json:"failcnt"`
}

// CgroupStats describes all cgroup subsystem stats
type CgroupStats struct {
	// the map is in the format "size of hugepage: stats of the hugepage"
	HugetlbStats map[string]HugetlbStats `json:"hugetlb_stats,omitempty"`
	BlkioStats   BlkioStats              `json:"blkio_stats,omitempty"`
	CPUStats     CPUStats                `json:"cpu_stats,omitempty"`
	MemoryStats  MemoryStats             `json:"memory_stats,omitempty"`
	PidsStats    PidsStats               `json:"pids_stats,omitempty"`
}

// NetworkStats describe all network stats.
type NetworkStats struct {
	// Name is the name of the network interface.
	Name string `json:"name,omitempty"`

	RxBytes   uint64 `json:"rx_bytes,omitempty"`
	RxPackets uint64 `json:"rx_packets,omitempty"`
	RxErrors  uint64 `json:"rx_errors,omitempty"`
	RxDropped uint64 `json:"rx_dropped,omitempty"`
	TxBytes   uint64 `json:"tx_bytes,omitempty"`
	TxPackets uint64 `json:"tx_packets,omitempty"`
	TxErrors  uint64 `json:"tx_errors,omitempty"`
	TxDropped uint64 `json:"tx_dropped,omitempty"`
}

// ContainerStats describes a container stats.
type ContainerStats struct {
	CgroupStats  *CgroupStats
	NetworkStats []*NetworkStats
}

// ContainerResources describes container resources
type ContainerResources struct {
	// VCPUs are the number of vCPUs that are being used by the container
	VCPUs uint32

	// Mem is the memory that is being used by the container
	MemByte int64
}

// ContainerConfig describes one container runtime configuration.
type ContainerConfig struct {
	// Device configuration for devices that must be available within the container.
	DeviceInfos []config.DeviceInfo

	Mounts []Mount

	// Raw OCI specification, it won't be saved to disk.
	CustomSpec *specs.Spec `json:"-"`

	// Annotations allow clients to store arbitrary values,
	// for example to add additional status values required
	// to support particular specifications.
	Annotations map[string]string

	ID string

	// Resources container resources
	Resources specs.LinuxResources

	// Cmd specifies the command to run on a container
	Cmd types.Cmd

	// RootFs is the container workload image on the host.
	RootFs RootFs

	// ReadOnlyRootfs indicates if the rootfs should be mounted readonly
	ReadonlyRootfs bool
}

// valid checks that the container configuration is valid.
func (c *ContainerConfig) valid() bool {
	if c == nil {
		return false
	}

	if c.ID == "" {
		return false
	}

	return true
}

// SystemMountsInfo describes additional information for system mounts that the agent
// needs to handle
type SystemMountsInfo struct {
	// Indicates if /dev has been passed as a bind mount for the host /dev
	BindMountDev bool

	// Size of /dev/shm assigned on the host.
	DevShmSize uint
}

// ContainerDevice describes a device associated with container
type ContainerDevice struct {
	// ID is device id referencing the device from sandbox's device manager
	ID string

	// ContainerPath is device path displayed in container
	ContainerPath string

	// FileMode permission bits for the device.
	FileMode os.FileMode

	// UID is user ID in the container namespace
	UID uint32

	// GID is group ID in the container namespace
	GID uint32
}

// RootFs describes the container's rootfs.
type RootFs struct {
	// Source specifies the BlockDevice path
	Source string
	// Target specify where the rootfs is mounted if it has been mounted
	Target string
	// Type specifies the type of filesystem to mount.
	Type string
	// Options specifies zero or more fstab style mount options.
	Options []string
	// Mounted specifies whether the rootfs has be mounted or not
	Mounted bool
}

// Container is composed of a set of containers and a runtime environment.
// A Container can be created, deleted, started, stopped, listed, entered, paused and restored.
type Container struct {
	ctx context.Context

	config  *ContainerConfig
	sandbox *Sandbox

	id            string
	sandboxID     string
	containerPath string
	rootfsSuffix  string

	mounts []Mount

	devices []ContainerDevice

	state types.ContainerState

	process Process

	rootFs RootFs

	systemMountsInfo SystemMountsInfo
}

// ID returns the container identifier string.
func (c *Container) ID() string {
	return c.id
}

// Logger returns a logrus logger appropriate for logging Container messages
func (c *Container) Logger() *logrus.Entry {
	return virtLog.WithFields(logrus.Fields{
		"subsystem": "container",
		"sandbox":   c.sandboxID,
		"container": c.id,
	})
}

// Sandbox returns the sandbox handler related to this container.
func (c *Container) Sandbox() VCSandbox {
	return c.sandbox
}

// Process returns the container process.
func (c *Container) Process() Process {
	return c.process
}

// GetToken returns the token related to this container's process.
func (c *Container) GetToken() string {
	return c.process.Token
}

// GetPid returns the pid related to this container's process.
func (c *Container) GetPid() int {
	return c.process.Pid
}

func (c *Container) setStateFstype(fstype string) error {
	c.state.Fstype = fstype

	return nil
}

// GetAnnotations returns container's annotations
func (c *Container) GetAnnotations() map[string]string {
	return c.config.Annotations
}

// GetPatchedOCISpec returns container's OCI specification
// This OCI specification was patched when the sandbox was created
// by containerCapabilities(), SetEphemeralStorageType() and others
// in order to support:
// * Capabilities
// * Ephemeral storage
// * k8s empty dir
// If you need the original (vanilla) OCI spec,
// use compatoci.GetContainerSpec() instead.
func (c *Container) GetPatchedOCISpec() *specs.Spec {
	return c.config.CustomSpec
}

// setContainerState sets both the in-memory and on-disk state of the
// container.
func (c *Container) setContainerState(state types.StateString) error {
	if state == "" {
		return types.ErrNeedState
	}

	c.Logger().Debugf("Setting container state from %v to %v", c.state.State, state)
	// update in-memory state
	c.state.State = state

	// flush data to storage
	if err := c.sandbox.Save(); err != nil {
		return err
	}

	return nil
}

// mountSharedDirMounts handles bind-mounts by bindmounting to the host shared
// directory which is mounted through virtiofs/9pfs in the VM.
// It also updates the container mount list with the HostPath info, and store
// container mounts to the storage. This way, we will have the HostPath info
// available when we will need to unmount those mounts.
func (c *Container) mountSharedDirMounts(ctx context.Context, sharedDirMounts, ignoredMounts map[string]Mount) (storages []*grpc.Storage, err error) {
	var devicesToDetach []string
	defer func() {
		if err != nil {
			for _, id := range devicesToDetach {
				c.sandbox.devManager.DetachDevice(ctx, id, c.sandbox)
			}
		}
	}()

	for idx, m := range c.mounts {
		// Skip mounting certain system paths from the source on the host side
		// into the container as it does not make sense to do so.
		// Example sources could be /sys/fs/cgroup etc.
		if isSystemMount(m.Source) {
			continue
		}

		// Check if mount is a block device file. If it is, the block device will be attached to the host
		// instead of passing this as a shared mount:
		if len(m.BlockDeviceID) > 0 {
			// Attach this block device, all other devices passed in the config have been attached at this point
			if err = c.sandbox.devManager.AttachDevice(ctx, m.BlockDeviceID, c.sandbox); err != nil {
				return storages, err
			}
			devicesToDetach = append(devicesToDetach, m.BlockDeviceID)
			continue
		}

		// For non-block based mounts, we are only interested in bind mounts
		if m.Type != "bind" {
			continue
		}

		// We need to treat /dev/shm as a special case. This is passed as a bind mount in the spec,
		// but it does not make sense to pass this as a 9p mount from the host side.
		// This needs to be handled purely in the guest, by allocating memory for this inside the VM.
		if m.Destination == "/dev/shm" {
			continue
		}

		// Ignore /dev, directories and all other device files. We handle
		// only regular files in /dev. It does not make sense to pass the host
		// device nodes to the guest.
		if isHostDevice(m.Destination) {
			continue
		}

		sharedFile, err := c.sandbox.fsShare.ShareFile(ctx, c, &c.mounts[idx])
		if err != nil {
			return storages, err
		}

		// Expand the list of mounts to ignore.
		if sharedFile == nil {
			ignoredMounts[m.Source] = Mount{Source: m.Source}
			continue
		}
		sharedDirMount := Mount{
			Source:      sharedFile.guestPath,
			Destination: m.Destination,
			Type:        m.Type,
			Options:     m.Options,
			ReadOnly:    m.ReadOnly,
		}

		// virtiofs does not support inotify. To workaround this limitation, we want to special case
		// mounts that are commonly 'watched'. "watchable" mounts include:
		//  - Kubernetes configmap
		//  - Kubernetes secret
		// If we identify one of these, we'll need to carry out polling in the guest in order to present the
		// container with a mount that supports inotify. To do this, we create a Storage object for
		// the "watchable-bind" driver. This will have the agent create a new mount that is watchable,
		// who's effective source is the original mount (the agent will poll the original mount for changes and
		// manually update the path that is mounted into the container).
		// Based on this, let's make sure we update the sharedDirMount structure with the new watchable-mount as
		// the source (this is what is utilized to update the OCI spec).
		caps := c.sandbox.hypervisor.Capabilities(ctx)
		if isWatchableMount(m.Source) && caps.IsFsSharingSupported() {

			// Create path in shared directory for creating watchable mount:
			watchableHostPath := filepath.Join(getMountPath(c.sandboxID), "watchable")
			if err := os.MkdirAll(watchableHostPath, DirMode); err != nil {
				return storages, fmt.Errorf("unable to create watchable path: %s: %v", watchableHostPath, err)
			}

			watchableGuestMount := filepath.Join(kataGuestSharedDir(), "watchable", filepath.Base(sharedFile.guestPath))

			storage := &grpc.Storage{
				Driver:     kataWatchableBindDevType,
				Source:     sharedFile.guestPath,
				Fstype:     "bind",
				MountPoint: watchableGuestMount,
				Options:    m.Options,
			}
			storages = append(storages, storage)

			// Update the sharedDirMount, in order to identify what will
			// change in the OCI spec.
			sharedDirMount.Source = watchableGuestMount
		}

		sharedDirMounts[sharedDirMount.Destination] = sharedDirMount
	}

	// Start the event loop to watch for file change notifications
	// The event loop will only start if there are watches added
	if c.sandbox.fsShare != nil {
		go c.sandbox.fsShare.StartFileEventWatcher(ctx)
	}

	return storages, nil
}

func (c *Container) unmountHostMounts(ctx context.Context) error {
	span, ctx := katatrace.Trace(ctx, c.Logger(), "unmountHostMounts", containerTracingTags, map[string]string{"container_id": c.id})
	defer span.End()

	unmountFunc := func(m Mount) (err error) {
		span, _ := katatrace.Trace(ctx, c.Logger(), "unmount", containerTracingTags, map[string]string{"container_id": c.id, "host-path": m.HostPath})
		defer func() {
			if err != nil {
				katatrace.AddTags(span, "error", err)
			}
			span.End()
		}()

		if err = c.sandbox.fsShare.UnshareFile(ctx, c, &m); err != nil {
			c.Logger().WithFields(logrus.Fields{
				"host-path": m.HostPath,
				"error":     err,
			}).Warn("Could not umount")
			return err
		}

		return nil
	}

	for _, m := range c.mounts {
		if m.HostPath != "" {
			if err := unmountFunc(m); err != nil {
				return err
			}
		}
	}

	return nil
}

func filterDevices(c *Container, devices []ContainerDevice) (ret []ContainerDevice) {
	for _, dev := range devices {
		major, _ := c.sandbox.devManager.GetDeviceByID(dev.ID).GetMajorMinor()
		if _, ok := cdromMajors[major]; ok {
			c.Logger().WithFields(logrus.Fields{
				"device": dev.ContainerPath,
			}).Info("Not attach device because it is a CDROM")
			continue
		}

		if major == floppyMajor {
			c.Logger().WithFields(logrus.Fields{
				"device": dev.ContainerPath,
			}).Info("Not attaching device because it is a floppy drive")
			continue
		}

		ret = append(ret, dev)
	}
	return
}

// Add any mount based block devices to the device manager and Save the
// device ID for the particular mount. This'll occur when the mountpoint source
// is a block device.
func (c *Container) createBlockDevices(ctx context.Context) error {
	if !c.checkBlockDeviceSupport(ctx) {
		c.Logger().Warn("Block device not supported")
		return nil
	}

	// iterate all mounts and create block device if it's block based.
	for i := range c.mounts {
		if len(c.mounts[i].BlockDeviceID) > 0 {
			// Non-empty m.BlockDeviceID indicates there's already one device
			// associated with the mount,so no need to create a new device for it
			// and we only create block device for bind mount
			continue
		}

		isBlockFile := HasOption(c.mounts[i].Options, vcAnnotations.IsFileBlockDevice)
		if c.mounts[i].Type != "bind" && !isBlockFile {
			// We only handle for bind and block device mounts.
			continue
		}

		// Handle directly assigned volume. Update the mount info based on the mount info json.
		mntInfo, e := volume.VolumeMountInfo(c.mounts[i].Source)
		if e != nil && !os.IsNotExist(e) {
			c.Logger().WithError(e).WithField("mount-source", c.mounts[i].Source).
				Error("failed to parse the mount info file for a direct assigned volume")
			continue
		}

		if mntInfo != nil {
			// Write out sandbox info file on the mount source to allow CSI to communicate with the runtime
			if err := volume.RecordSandboxId(c.sandboxID, c.mounts[i].Source); err != nil {
				c.Logger().WithError(err).Error("error writing sandbox info")
			}

			readonly := false
			for _, flag := range mntInfo.Options {
				if flag == "ro" {
					readonly = true
					break
				}
			}

			c.mounts[i].Source = mntInfo.Device
			c.mounts[i].Type = mntInfo.FsType
			c.mounts[i].Options = mntInfo.Options
			c.mounts[i].ReadOnly = readonly

			for key, value := range mntInfo.Metadata {
				switch key {
				case volume.FSGroupMetadataKey:
					gid, err := strconv.Atoi(value)
					if err != nil {
						c.Logger().WithError(err).Errorf("invalid group id value %s provided for key %s", value, volume.FSGroupMetadataKey)
						continue
					}
					c.mounts[i].FSGroup = &gid
				case volume.FSGroupChangePolicyMetadataKey:
					if _, exists := mntInfo.Metadata[volume.FSGroupMetadataKey]; !exists {
						c.Logger().Errorf("%s specified without provding the group id with key %s", volume.FSGroupChangePolicyMetadataKey, volume.FSGroupMetadataKey)
						continue
					}
					c.mounts[i].FSGroupChangePolicy = volume.FSGroupChangePolicy(value)
				default:
					c.Logger().Warnf("Ignoring unsupported direct-assignd volume metadata key: %s, value: %s", key, value)
				}
			}
		}

		// Check if mount is a block device file. If it is, the block device will be attached to the host
		// instead of passing this as a shared mount.
		di, err := c.createDeviceInfo(c.mounts[i].Source, c.mounts[i].Destination, c.mounts[i].ReadOnly, isBlockFile)
		if err == nil && di != nil {
			b, err := c.sandbox.devManager.NewDevice(*di)
			if err != nil {
				// Do not return an error, try to create
				// devices for other mounts
				c.Logger().WithError(err).WithField("mount-source", c.mounts[i].Source).
					Error("device manager failed to create new device")
				continue

			}

			c.mounts[i].BlockDeviceID = b.DeviceID()
		}
	}

	return nil
}

func (c *Container) initConfigResourcesMemory() {
	ociSpec := c.GetPatchedOCISpec()
	c.config.Resources.Memory = &specs.LinuxMemory{}
	ociSpec.Linux.Resources.Memory = c.config.Resources.Memory
}

// newContainer creates a Container structure from a sandbox and a container configuration.
func newContainer(ctx context.Context, sandbox *Sandbox, contConfig *ContainerConfig) (*Container, error) {
	span, ctx := katatrace.Trace(ctx, nil, "newContainer", containerTracingTags, map[string]string{"container_id": contConfig.ID, "sandbox_id": sandbox.id})
	defer span.End()

	if !contConfig.valid() {
		return &Container{}, fmt.Errorf("Invalid container configuration")
	}

	c := &Container{
		id:            contConfig.ID,
		sandboxID:     sandbox.id,
		rootFs:        contConfig.RootFs,
		config:        contConfig,
		sandbox:       sandbox,
		containerPath: filepath.Join(sandbox.id, contConfig.ID),
		rootfsSuffix:  "rootfs",
		state:         types.ContainerState{},
		process:       Process{},
		mounts:        contConfig.Mounts,
		ctx:           sandbox.ctx,
	}

	// Set the Annotations of SWAP to Resources
	if resourceSwappinessStr, ok := c.config.Annotations[vcAnnotations.ContainerResourcesSwappiness]; ok {
		resourceSwappiness, err := strconv.ParseUint(resourceSwappinessStr, 0, 64)
		if err == nil && resourceSwappiness > 200 {
			err = fmt.Errorf("swapiness should not bigger than 200")
		}
		if err != nil {
			return &Container{}, fmt.Errorf("Invalid container configuration Annotations %s %v", vcAnnotations.ContainerResourcesSwappiness, err)
		}
		if c.config.Resources.Memory == nil {
			c.initConfigResourcesMemory()
		}
		c.config.Resources.Memory.Swappiness = &resourceSwappiness
	}
	if resourceSwapInBytesStr, ok := c.config.Annotations[vcAnnotations.ContainerResourcesSwapInBytes]; ok {
		resourceSwapInBytesInUint, err := strconv.ParseUint(resourceSwapInBytesStr, 0, 64)
		if err != nil {
			return &Container{}, fmt.Errorf("Invalid container configuration Annotations %s %v", vcAnnotations.ContainerResourcesSwapInBytes, err)
		}
		if c.config.Resources.Memory == nil {
			c.initConfigResourcesMemory()
		}
		resourceSwapInBytes := int64(resourceSwapInBytesInUint)
		c.config.Resources.Memory.Swap = &resourceSwapInBytes
	}

	// experimental runtime use "persist.json" instead of legacy "state.json" as storage
	err := c.Restore()
	if err == nil {
		//container restored
		return c, nil
	}

	// Unexpected error
	if !os.IsNotExist(err) && err != errContainerPersistNotExist {
		return nil, err
	}

	// If mounts are block devices, add to devmanager
	if err := c.createMounts(ctx); err != nil {
		return nil, err
	}

	// Add container's devices to sandbox's device-manager
	if err := c.createDevices(contConfig); err != nil {
		return nil, err
	}

<<<<<<< HEAD
	
=======
    contJson, err := json.Marshal(c)
    if err != nil {
        c.Logger().Infof("KS-Shim: Error marshalling to JSON: %v", err)

    }
    c.Logger().Infof("KS-Shim: Returning new container: %v", contJson)
    //c.Logger().Infof("KS-Shim: Returning new container: %v", c)
>>>>>>> 763887fc

	return c, nil
}

// Create Device Information about the block device
func (c *Container) createDeviceInfo(source, destination string, readonly, isBlockFile bool) (*config.DeviceInfo, error) {
	var stat unix.Stat_t
	if err := unix.Stat(source, &stat); err != nil {
		return nil, fmt.Errorf("stat %q failed: %v", source, err)
	}

	var di *config.DeviceInfo
	var err error

	if stat.Mode&unix.S_IFMT == unix.S_IFBLK {
		di = &config.DeviceInfo{
			HostPath:      source,
			ContainerPath: destination,
			DevType:       "b",
			Major:         int64(unix.Major(uint64(stat.Rdev))),
			Minor:         int64(unix.Minor(uint64(stat.Rdev))),
			ReadOnly:      readonly,
		}
	} else if isBlockFile && stat.Mode&unix.S_IFMT == unix.S_IFREG {
		di = &config.DeviceInfo{
			HostPath:      source,
			ContainerPath: destination,
			DevType:       "b",
			Major:         -1,
			Minor:         0,
			ReadOnly:      readonly,
		}
		// Check whether source can be used as a pmem device
	} else if di, err = config.PmemDeviceInfo(source, destination); err != nil {
		c.Logger().WithError(err).
			WithField("mount-source", source).
			Debug("no loop device")
	}
	return di, err
}

// call hypervisor to create device about KataVirtualVolume.
func (c *Container) createVirtualVolumeDevices() ([]config.DeviceInfo, error) {
	var deviceInfos []config.DeviceInfo
	for _, o := range c.rootFs.Options {
		if strings.HasPrefix(o, VirtualVolumePrefix) {
			virtVolume, err := types.ParseKataVirtualVolume(strings.TrimPrefix(o, VirtualVolumePrefix))
			if err != nil {
				return nil, err
			}
            c.Logger().Infof("KS-Shim: Creating virtVolume device with virtVolume: %v", virtVolume)
			if virtVolume.VolumeType == types.KataVirtualVolumeImageRawBlockType || virtVolume.VolumeType == types.KataVirtualVolumeLayerRawBlockType {
				di, err := c.createDeviceInfo(virtVolume.Source, virtVolume.Source, true, true)
				if err != nil {
					return nil, err
				}
				deviceInfos = append(deviceInfos, *di)
			}
		}
	}
	return deviceInfos, nil
}

func (c *Container) createMounts(ctx context.Context) error {
	// Create block devices for newly created container
	return c.createBlockDevices(ctx)
}

func (c *Container) createDevices(contConfig *ContainerConfig) error {
	// If devices were not found in storage, create Device implementations
	// from the configuration. This should happen at create.
	var storedDevices []ContainerDevice
	virtualVolumesDeviceInfos, err := c.createVirtualVolumeDevices()
	if err != nil {
		return err
	}
	deviceInfos := append(virtualVolumesDeviceInfos, contConfig.DeviceInfos...)

	for _, info := range deviceInfos {
		dev, err := c.sandbox.devManager.NewDevice(info)
		if err != nil {
			return err
		}

		storedDevices = append(storedDevices, ContainerDevice{
			ID:            dev.DeviceID(),
			ContainerPath: info.ContainerPath,
			FileMode:      info.FileMode,
			UID:           info.UID,
			GID:           info.GID,
		})
	}
	c.devices = filterDevices(c, storedDevices)
	return nil
}

// rollbackFailingContainerCreation rolls back important steps that might have
// been performed before the container creation failed.
// - Unplug CPU and memory resources from the VM.
// - Unplug devices from the VM.
func (c *Container) rollbackFailingContainerCreation(ctx context.Context) {
	if err := c.detachDevices(ctx); err != nil {
		c.Logger().WithError(err).Error("rollback failed detachDevices()")
	}
	if err := c.removeDrive(ctx); err != nil {
		c.Logger().WithError(err).Error("rollback failed removeDrive()")
	}
	if err := c.unmountHostMounts(ctx); err != nil {
		c.Logger().WithError(err).Error("rollback failed unmountHostMounts()")
	}

	if c.rootFs.Type == NydusRootFSType {
		if err := nydusContainerCleanup(ctx, getMountPath(c.sandbox.id), c); err != nil {
			c.Logger().WithError(err).Error("rollback failed nydusContainerCleanup()")
		}
	} else {
		if err := c.sandbox.fsShare.UnshareRootFilesystem(ctx, c); err != nil {
			c.Logger().WithError(err).Error("rollback failed UnshareRootFilesystem()")
		}
	}
}

func (c *Container) checkBlockDeviceSupport(ctx context.Context) bool {
	if !c.sandbox.config.HypervisorConfig.DisableBlockDeviceUse {
		agentCaps := c.sandbox.agent.capabilities()
		hypervisorCaps := c.sandbox.hypervisor.Capabilities(ctx)

		if agentCaps.IsBlockDeviceSupported() && hypervisorCaps.IsBlockDeviceHotplugSupported() {
			return true
		}
	}

	return false
}

// Sort the devices starting with device #1 being the VFIO control group
// device and the next the actuall device(s) e.g. /dev/vfio/<group>
func sortContainerVFIODevices(devices []ContainerDevice) []ContainerDevice {
	var vfioDevices []ContainerDevice

	for _, device := range devices {
		if deviceManager.IsVFIOControlDevice(device.ContainerPath) {
			vfioDevices = append([]ContainerDevice{device}, vfioDevices...)
			continue
		}
		vfioDevices = append(vfioDevices, device)
	}
	return vfioDevices
}

// create creates and starts a container inside a Sandbox. It has to be
// called only when a new container, not known by the sandbox, has to be created.
func (c *Container) create(ctx context.Context) (err error) {
	// In case the container creation fails, the following takes care
	// of rolling back all the actions previously performed.
	defer func() {
		if err != nil {
			c.Logger().WithError(err).Error("container create failed")
			c.rollbackFailingContainerCreation(ctx)
		}
	}()

	if c.checkBlockDeviceSupport(ctx) && c.rootFs.Type != NydusRootFSType {
		// If the rootfs is backed by a block device, go ahead and hotplug it to the guest
		if err = c.hotplugDrive(ctx); err != nil {
			return
		}
	}

	// If cold-plug we've attached the devices already, do not try to
	// attach them a second time.
	coldPlugVFIO := (c.sandbox.config.HypervisorConfig.ColdPlugVFIO != config.NoPort)
	modeVFIO := (c.sandbox.config.VfioMode == config.VFIOModeVFIO)

	if coldPlugVFIO {
		var cntDevices []ContainerDevice
		for _, dev := range c.devices {
			isVFIOControlDevice := deviceManager.IsVFIOControlDevice(dev.ContainerPath)
			if isVFIOControlDevice && modeVFIO {
				cntDevices = append(cntDevices, dev)
			}

			if strings.HasPrefix(dev.ContainerPath, vfioPath) {
				c.Logger().WithFields(logrus.Fields{
					"device": dev,
				}).Info("Remvoing device since we're cold-plugging no Attach needed")
				continue
			}
			cntDevices = append(cntDevices, dev)
		}
		c.devices = cntDevices
	}
	// If modeVFIO is enabled we need 1st to attach the VFIO control group
	// device /dev/vfio/vfio an 2nd the actuall device(s) afterwards.
	// Sort the devices starting with device #1 being the VFIO control group
	// device and the next the actuall device(s) /dev/vfio/<group>
	if modeVFIO {
		c.devices = sortContainerVFIODevices(c.devices)
	}

	c.Logger().WithFields(logrus.Fields{
		"devices": c.devices,
	}).Info("Attach devices")
	if err = c.attachDevices(ctx); err != nil {
		return
	}

	// Deduce additional system mount info that should be handled by the agent
	// inside the VM
	c.getSystemMountInfo()

	process, err := c.sandbox.agent.createContainer(ctx, c.sandbox, c)
	if err != nil {
		return err
	}
	c.process = *process

	if err = c.setContainerState(types.StateReady); err != nil {
		return
	}

	return nil
}

func (c *Container) delete(ctx context.Context) error {
	if c.state.State != types.StateReady &&
		c.state.State != types.StateStopped {
		return fmt.Errorf("Container not ready or stopped, impossible to delete")
	}

	// Remove the container from sandbox structure
	if err := c.sandbox.removeContainer(c.id); err != nil {
		return err
	}

	return c.sandbox.storeSandbox(ctx)
}

// checkSandboxRunning validates the container state.
//
// cmd specifies the operation (or verb) that the retrieval is destined
// for and is only used to make the returned error as descriptive as
// possible.
func (c *Container) checkSandboxRunning(cmd string) error {
	if cmd == "" {
		return fmt.Errorf("Cmd cannot be empty")
	}

	if c.sandbox.state.State != types.StateRunning {
		return fmt.Errorf("Sandbox not running, impossible to %s the container", cmd)
	}

	return nil
}

func (c *Container) getSystemMountInfo() {
	// Check if /dev needs to be bind mounted from host /dev
	c.systemMountsInfo.BindMountDev = false

	for _, m := range c.mounts {
		if m.Source == "/dev" && m.Destination == "/dev" && m.Type == "bind" {
			c.systemMountsInfo.BindMountDev = true
		}
	}

	// TODO Deduce /dev/shm size. See https://github.com/clearcontainers/runtime/issues/138
}

func (c *Container) start(ctx context.Context) error {
	if err := c.checkSandboxRunning("start"); err != nil {
		return err
	}

	if c.state.State != types.StateReady &&
		c.state.State != types.StateStopped {
		return fmt.Errorf("Container not ready or stopped, impossible to start")
	}

	if err := c.state.ValidTransition(c.state.State, types.StateRunning); err != nil {
		return err
	}

	if err := c.sandbox.agent.startContainer(ctx, c.sandbox, c); err != nil {
		c.Logger().WithError(err).Error("Failed to start container")

		if err := c.stop(ctx, true); err != nil {
			c.Logger().WithError(err).Warn("Failed to stop container")
		}
		return err
	}

	return c.setContainerState(types.StateRunning)
}

func (c *Container) stop(ctx context.Context, force bool) error {
	span, ctx := katatrace.Trace(ctx, c.Logger(), "stop", containerTracingTags, map[string]string{"container_id": c.id})
	defer span.End()

	// In case the container status has been updated implicitly because
	// the container process has terminated, it might be possible that
	// someone try to stop the container, and we don't want to issue an
	// error in that case. This should be a no-op.
	//
	// This has to be handled before the transition validation since this
	// is an exception.
	if c.state.State == types.StateStopped {
		c.Logger().Info("Container already stopped")
		return nil
	}

	if err := c.state.ValidTransition(c.state.State, types.StateStopped); err != nil {
		return err
	}

	// Force the container to be killed. For most of the cases, this
	// should not matter and it should return an error that will be
	// ignored.
	c.kill(ctx, syscall.SIGKILL, true)

	// Since the agent has supported the MultiWaitProcess, it's better to
	// wait the process here to make sure the process has exited before to
	// issue stopContainer, otherwise the RemoveContainerRequest in it will
	// get failed if the process hasn't exited.
	c.sandbox.agent.waitProcess(ctx, c, c.id)

	defer func() {
		// Save device and drive data.
		// TODO: can we merge this saving with setContainerState()?
		if err := c.sandbox.Save(); err != nil {
			c.Logger().WithError(err).Info("Save container state failed")
		}
	}()

	if err := c.sandbox.agent.stopContainer(ctx, c.sandbox, *c); err != nil && !force {
		return err
	}

	if err := c.unmountHostMounts(ctx); err != nil && !force {
		return err
	}

	if c.rootFs.Type == NydusRootFSType {
		if err := nydusContainerCleanup(ctx, getMountPath(c.sandbox.id), c); err != nil && !force {
			return err
		}
	} else {
		if err := c.sandbox.fsShare.UnshareRootFilesystem(ctx, c); err != nil && !force {
			return err
		}
	}

	if err := c.sandbox.agent.removeStaleVirtiofsShareMounts(ctx); err != nil && !force {
		return err
	}

	if err := c.detachDevices(ctx); err != nil && !force {
		return err
	}

	if err := c.removeDrive(ctx); err != nil && !force {
		return err
	}

	// container was killed by force, container MUST change its state
	// as soon as possible just in case one of below operations fail leaving
	// the containers in a bad state.
	if err := c.setContainerState(types.StateStopped); err != nil {
		return err
	}

	return nil
}

func (c *Container) enter(ctx context.Context, cmd types.Cmd) (*Process, error) {
	if err := c.checkSandboxRunning("enter"); err != nil {
		return nil, err
	}

	if c.state.State != types.StateReady &&
		c.state.State != types.StateRunning {
		return nil, fmt.Errorf("Container not ready or running, " +
			"impossible to enter")
	}

	process, err := c.sandbox.agent.exec(ctx, c.sandbox, *c, cmd)
	if err != nil {
		return nil, err
	}

	return process, nil
}

func (c *Container) wait(ctx context.Context, processID string) (int32, error) {
	if c.state.State != types.StateReady &&
		c.state.State != types.StateRunning {
		return 0, fmt.Errorf("Container not ready or running, " +
			"impossible to wait")
	}

	return c.sandbox.agent.waitProcess(ctx, c, processID)
}

func (c *Container) kill(ctx context.Context, signal syscall.Signal, all bool) error {
	return c.signalProcess(ctx, c.process.Token, signal, all)
}

func (c *Container) signalProcess(ctx context.Context, processID string, signal syscall.Signal, all bool) error {
	if c.sandbox.state.State != types.StateReady && c.sandbox.state.State != types.StateRunning {
		return fmt.Errorf("Sandbox not ready or running, impossible to signal the container")
	}

	if c.state.State != types.StateReady && c.state.State != types.StateRunning && c.state.State != types.StatePaused {
		return fmt.Errorf("Container not ready, running or paused, impossible to signal the container")
	}

	// kill(2) method can return ESRCH in certain cases, which is not handled by containerd cri server in container_stop.go.
	// CRIO server also doesn't handle ESRCH. So kata runtime will swallow it here.
	var err error
	if err = c.sandbox.agent.signalProcess(ctx, c, processID, signal, all); err != nil &&
		strings.Contains(err.Error(), "ESRCH: No such process") {
		c.Logger().WithFields(logrus.Fields{
			"container":  c.id,
			"process-id": processID,
		}).Warn("signal encounters ESRCH, process already finished")
		return nil
	}
	return err
}

func (c *Container) winsizeProcess(ctx context.Context, processID string, height, width uint32) error {
	if c.state.State != types.StateReady && c.state.State != types.StateRunning {
		return fmt.Errorf("Container not ready or running, impossible to signal the container")
	}

	return c.sandbox.agent.winsizeProcess(ctx, c, processID, height, width)
}

func (c *Container) ioStream(processID string) (io.WriteCloser, io.Reader, io.Reader, error) {
	if c.state.State != types.StateReady && c.state.State != types.StateRunning {
		return nil, nil, nil, fmt.Errorf("Container not ready or running, impossible to signal the container")
	}

	stream := newIOStream(c.sandbox, c, processID)

	return stream.stdin(), stream.stdout(), stream.stderr(), nil
}

func (c *Container) stats(ctx context.Context) (*ContainerStats, error) {
	if err := c.checkSandboxRunning("stats"); err != nil {
		return nil, err
	}
	return c.sandbox.agent.statsContainer(ctx, c.sandbox, *c)
}

func (c *Container) update(ctx context.Context, resources specs.LinuxResources) error {
	if err := c.checkSandboxRunning("update"); err != nil {
		return err
	}

	if state := c.state.State; !(state == types.StateRunning || state == types.StateReady) {
		return fmt.Errorf("Container(%s) not running or ready, impossible to update", state)
	}

	if c.config.Resources.CPU == nil {
		c.config.Resources.CPU = &specs.LinuxCPU{}
	}

	if cpu := resources.CPU; cpu != nil {
		if p := cpu.Period; p != nil && *p != 0 {
			c.config.Resources.CPU.Period = p
		}
		if q := cpu.Quota; q != nil && *q != 0 {
			c.config.Resources.CPU.Quota = q
		}
		if cpu.Cpus != "" {
			c.config.Resources.CPU.Cpus = cpu.Cpus
		}
		if cpu.Mems != "" {
			c.config.Resources.CPU.Mems = cpu.Mems
		}
	}

	if c.config.Resources.Memory == nil {
		c.config.Resources.Memory = &specs.LinuxMemory{}
	}

	if mem := resources.Memory; mem != nil && mem.Limit != nil {
		c.config.Resources.Memory.Limit = mem.Limit
	}

	if err := c.sandbox.updateResources(ctx); err != nil {
		return err
	}

	// There currently isn't a notion of cpusets.cpus or mems being tracked
	// inside of the guest. Make sure we clear these before asking agent to update
	// the container's cgroups.
	if resources.CPU != nil {
		resources.CPU.Mems = ""
		resources.CPU.Cpus = ""
	}

	return c.sandbox.agent.updateContainer(ctx, c.sandbox, *c, resources)
}

func (c *Container) pause(ctx context.Context) error {
	if err := c.checkSandboxRunning("pause"); err != nil {
		return err
	}

	if c.state.State != types.StateRunning {
		return fmt.Errorf("Container not running, impossible to pause")
	}

	if err := c.sandbox.agent.pauseContainer(ctx, c.sandbox, *c); err != nil {
		return err
	}

	return c.setContainerState(types.StatePaused)
}

func (c *Container) resume(ctx context.Context) error {
	if err := c.checkSandboxRunning("resume"); err != nil {
		return err
	}

	if c.state.State != types.StatePaused {
		return fmt.Errorf("Container not paused, impossible to resume")
	}

	if err := c.sandbox.agent.resumeContainer(ctx, c.sandbox, *c); err != nil {
		return err
	}

	return c.setContainerState(types.StateRunning)
}

// hotplugDrive will attempt to hotplug the container rootfs if it is backed by a
// block device
func (c *Container) hotplugDrive(ctx context.Context) error {
	var dev device
	var err error

	// Check to see if the rootfs is an umounted block device (source) or if the
	// mount (target) is backed by a block device:
	if !c.rootFs.Mounted {
		// In the confidential computing, there is no Image information on the host,
		// so there is no Rootfs.Source.
		if c.sandbox.config.ServiceOffload && c.rootFs.Source == "" {
			return nil
		}
		dev, err = getDeviceForPath(c.rootFs.Source)
		// there is no "rootfs" dir on block device backed rootfs
		c.rootfsSuffix = ""
	} else {
		dev, err = getDeviceForPath(c.rootFs.Target)
	}

	if err == errMountPointNotFound {
		return nil
	}

	if err != nil {
		return err
	}

	c.Logger().WithFields(logrus.Fields{
		"device-major": dev.major,
		"device-minor": dev.minor,
		"mount-point":  dev.mountPoint,
	}).Info("device details")

	isDM, err := checkStorageDriver(dev.major, dev.minor)
	if err != nil {
		return err
	}

	if !isDM {
		return nil
	}

	devicePath := c.rootFs.Source
	fsType := c.rootFs.Type
	if c.rootFs.Mounted {
		if dev.mountPoint == c.rootFs.Target {
			c.rootfsSuffix = ""
		}
		// If device mapper device, then fetch the full path of the device
		devicePath, fsType, _, err = utils.GetDevicePathAndFsTypeOptions(dev.mountPoint)
		if err != nil {
			return err
		}
	}

	devicePath, err = filepath.EvalSymlinks(devicePath)
	if err != nil {
		return err
	}

	c.Logger().WithFields(logrus.Fields{
		"device-path": devicePath,
		"fs-type":     fsType,
	}).Info("Block device detected")

	if err = c.plugDevice(ctx, devicePath); err != nil {
		return err
	}

	return c.setStateFstype(fsType)
}

// plugDevice will attach the rootfs if blockdevice is supported (this is rootfs specific)
func (c *Container) plugDevice(ctx context.Context, devicePath string) error {
	var stat unix.Stat_t
	if err := unix.Stat(devicePath, &stat); err != nil {
		return fmt.Errorf("stat %q failed: %v", devicePath, err)
	}

	if c.checkBlockDeviceSupport(ctx) && stat.Mode&unix.S_IFBLK == unix.S_IFBLK {
		b, err := c.sandbox.devManager.NewDevice(config.DeviceInfo{
			HostPath:      devicePath,
			ContainerPath: filepath.Join(kataGuestSharedDir(), c.id),
			DevType:       "b",
			Major:         int64(unix.Major(uint64(stat.Rdev))),
			Minor:         int64(unix.Minor(uint64(stat.Rdev))),
		})
		if err != nil {
			return fmt.Errorf("device manager failed to create rootfs device for %q: %v", devicePath, err)
		}

		c.state.BlockDeviceID = b.DeviceID()

		// attach rootfs device
		if err := c.sandbox.devManager.AttachDevice(ctx, b.DeviceID(), c.sandbox); err != nil {
			return err
		}
	}
	return nil
}

// isDriveUsed checks if a drive has been used for container rootfs
func (c *Container) isDriveUsed() bool {
	return !(c.state.Fstype == "")
}

func (c *Container) removeDrive(ctx context.Context) (err error) {
	if c.isDriveUsed() {
		c.Logger().Info("unplugging block device")

		devID := c.state.BlockDeviceID
		err := c.sandbox.devManager.DetachDevice(ctx, devID, c.sandbox)
		if err != nil && err != manager.ErrDeviceNotAttached {
			return err
		}

		if err = c.sandbox.devManager.RemoveDevice(devID); err != nil {
			c.Logger().WithFields(logrus.Fields{
				"container": c.id,
				"device-id": devID,
			}).WithError(err).Error("remove device failed")

			// ignore the device not exist error
			if err != manager.ErrDeviceNotExist {
				return err
			}
		}
	}

	return nil
}

func (c *Container) attachDevices(ctx context.Context) error {
	// there's no need to do rollback when error happens,
	// because if attachDevices fails, container creation will fail too,
	// and rollbackFailingContainerCreation could do all the rollbacks

	// since devices with large bar space require delayed attachment,
	// the devices need to be split into two lists, normalAttachedDevs and delayAttachedDevs.
	// so c.device is not used here. See issue https://github.com/kata-containers/runtime/issues/2460.
	for _, dev := range c.devices {
		if err := c.sandbox.devManager.AttachDevice(ctx, dev.ID, c.sandbox); err != nil {
			return err
		}
	}
	return nil
}

func (c *Container) detachDevices(ctx context.Context) error {
	for _, dev := range c.devices {
		err := c.sandbox.devManager.DetachDevice(ctx, dev.ID, c.sandbox)
		if err != nil && err != manager.ErrDeviceNotAttached {
			return err
		}

		if err = c.sandbox.devManager.RemoveDevice(dev.ID); err != nil {
			c.Logger().WithFields(logrus.Fields{
				"container": c.id,
				"device-id": dev.ID,
			}).WithError(err).Error("remove device failed")

			// ignore the device not exist error
			if err != manager.ErrDeviceNotExist {
				return err
			}
		}
	}
	return nil
}<|MERGE_RESOLUTION|>--- conflicted
+++ resolved
@@ -767,17 +767,7 @@
 		return nil, err
 	}
 
-<<<<<<< HEAD
 	
-=======
-    contJson, err := json.Marshal(c)
-    if err != nil {
-        c.Logger().Infof("KS-Shim: Error marshalling to JSON: %v", err)
-
-    }
-    c.Logger().Infof("KS-Shim: Returning new container: %v", contJson)
-    //c.Logger().Infof("KS-Shim: Returning new container: %v", c)
->>>>>>> 763887fc
 
 	return c, nil
 }
