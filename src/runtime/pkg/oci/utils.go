// Copyright (c) 2017 Intel Corporation
// Copyright (c) 2021 Adobe Inc.
//
// SPDX-License-Identifier: Apache-2.0
//

package oci

import (
	"context"
	"encoding/json"
	"errors"
	"fmt"
	"path/filepath"
	"regexp"
	goruntime "runtime"
	"strconv"
	"strings"
	"syscall"

	ctrAnnotations "github.com/containerd/containerd/pkg/cri/annotations"
	podmanAnnotations "github.com/containers/podman/v4/pkg/annotations"
	specs "github.com/opencontainers/runtime-spec/specs-go"
	"github.com/sirupsen/logrus"
	"k8s.io/apimachinery/pkg/api/resource"

	"github.com/kata-containers/kata-containers/src/runtime/pkg/govmm"
	vc "github.com/kata-containers/kata-containers/src/runtime/virtcontainers"

	"github.com/kata-containers/kata-containers/src/runtime/pkg/device/config"
	exp "github.com/kata-containers/kata-containers/src/runtime/virtcontainers/experimental"
	vcAnnotations "github.com/kata-containers/kata-containers/src/runtime/virtcontainers/pkg/annotations"
	dockershimAnnotations "github.com/kata-containers/kata-containers/src/runtime/virtcontainers/pkg/annotations/dockershim"
	"github.com/kata-containers/kata-containers/src/runtime/virtcontainers/types"
	vcutils "github.com/kata-containers/kata-containers/src/runtime/virtcontainers/utils"
)

type annotationContainerType struct {
	annotation    string
	containerType vc.ContainerType
}

var (
	// ErrNoLinux is an error for missing Linux sections in the OCI configuration file.
	ErrNoLinux = errors.New("missing Linux section")

	// CRIContainerTypeKeyList lists all the CRI keys that could define
	// the container type from annotations in the config.json.
	CRIContainerTypeKeyList = []string{ctrAnnotations.ContainerType, podmanAnnotations.ContainerType, dockershimAnnotations.ContainerTypeLabelKey}

	// CRISandboxNameKeyList lists all the CRI keys that could define
	// the sandbox ID (sandbox ID) from annotations in the config.json.
	CRISandboxNameKeyList = []string{ctrAnnotations.SandboxID, podmanAnnotations.SandboxID, dockershimAnnotations.SandboxIDLabelKey}

	// CRIContainerTypeList lists all the maps from CRI ContainerTypes annotations
	// to a virtcontainers ContainerType.
	CRIContainerTypeList = []annotationContainerType{
		{podmanAnnotations.ContainerTypeSandbox, vc.PodSandbox},
		{podmanAnnotations.ContainerTypeContainer, vc.PodContainer},
		{ctrAnnotations.ContainerTypeSandbox, vc.PodSandbox},
		{ctrAnnotations.ContainerTypeContainer, vc.PodContainer},
		{dockershimAnnotations.ContainerTypeLabelSandbox, vc.PodSandbox},
		{dockershimAnnotations.ContainerTypeLabelContainer, vc.PodContainer},
	}
)

const (
	// StateCreated represents a container that has been created and is
	// ready to be run.
	StateCreated = "created"

	// StateRunning represents a container that's currently running.
	StateRunning = "running"

	// StateStopped represents a container that has been stopped.
	StateStopped = "stopped"

	// StatePaused represents a container that has been paused.
	StatePaused = "paused"
)

const KernelModulesSeparator = ";"

// FactoryConfig is a structure to set the VM factory configuration.
type FactoryConfig struct {
	// TemplatePath specifies the path of template.
	TemplatePath string

	// VMCacheEndpoint specifies the endpoint of transport VM from the VM cache server to runtime.
	VMCacheEndpoint string

	// VMCacheNumber specifies the the number of caches of VMCache.
	VMCacheNumber uint

	// Template enables VM templating support in VM factory.
	Template bool
}

// RuntimeConfig aggregates all runtime specific settings
// nolint: govet
type RuntimeConfig struct {
	//Paths to be bindmounted RO into the guest.
	SandboxBindMounts []string

	//Experimental features enabled
	Experimental []exp.Feature

	JaegerEndpoint string
	JaegerUser     string
	JaegerPassword string
	HypervisorType vc.HypervisorType

	FactoryConfig    FactoryConfig
	HypervisorConfig vc.HypervisorConfig
	AgentConfig      vc.KataAgentConfig

	//Determines how the VM should be connected to the
	//the container network interface
	InterNetworkModel vc.NetInterworkingModel

	//Determines how VFIO devices should be presented to the
	//container
	VfioMode config.VFIOModeType

	Debug bool
	Trace bool

	//Determines if seccomp should be applied inside guest
	DisableGuestSeccomp bool

	// EnableVCPUsPinning controls whether each vCPU thread should be scheduled to a fixed CPU
	EnableVCPUsPinning bool

	//SELinux security context applied to the container process inside guest.
	GuestSeLinuxLabel string

	// Sandbox sizing information which, if provided, indicates the size of
	// the sandbox needed for the workload(s)
	SandboxCPUs  uint32
	SandboxMemMB uint32

	// Determines if we should attempt to size the VM at boot time and skip
	// any later resource updates.
	StaticSandboxResourceMgmt bool

	// Determines if create a netns for hypervisor process
	DisableNewNetNs bool

	//Determines kata processes are managed only in sandbox cgroup
	SandboxCgroupOnly bool

	// Determines if enable pprof
	EnablePprof bool

	// Determines if Kata creates emptyDir on the guest
	DisableGuestEmptyDir bool

	// Offload the CRI image management service to the Kata agent.
	ServiceOffload bool
}

// AddKernelParam allows the addition of new kernel parameters to an existing
// hypervisor configuration stored inside the current runtime configuration.
func (config *RuntimeConfig) AddKernelParam(p vc.Param) error {
	return config.HypervisorConfig.AddKernelParam(p)
}

var ociLog = logrus.WithFields(logrus.Fields{
	"source":    "virtcontainers",
	"subsystem": "oci",
})

// SetLogger sets the logger for oci package.
func SetLogger(ctx context.Context, logger *logrus.Entry) {
	fields := ociLog.Data
	ociLog = logger.WithFields(fields)
}

func cmdEnvs(spec specs.Spec, envs []types.EnvVar) []types.EnvVar {
	for _, env := range spec.Process.Env {
		kv := strings.Split(env, "=")
		if len(kv) < 2 {
			continue
		}

		envs = append(envs,
			types.EnvVar{
				Var:   kv[0],
				Value: kv[1],
			})
	}

	return envs
}

func newMount(m specs.Mount) vc.Mount {
	readonly := false
	bind := false
	for _, flag := range m.Options {
		switch flag {
		case "rbind", "bind":
			bind = true
		case "ro":
			readonly = true
		}
	}

	// normal bind mounts, set type to bind.
	// https://github.com/opencontainers/runc/blob/v1.1.3/libcontainer/specconv/spec_linux.go#L512-L520
	mountType := m.Type
	if mountType != vc.KataEphemeralDevType && mountType != vc.KataLocalDevType && bind {
		mountType = "bind"
	}

	return vc.Mount{
		Source:      m.Source,
		Destination: m.Destination,
		Type:        mountType,
		Options:     m.Options,
		ReadOnly:    readonly,
	}
}

func containerMounts(spec specs.Spec) []vc.Mount {
	ociMounts := spec.Mounts

	if ociMounts == nil {
		return []vc.Mount{}
	}

	var mnts []vc.Mount
	for _, m := range ociMounts {
		mnts = append(mnts, newMount(m))
	}

	return mnts
}

func contains(strings []string, toFind string) bool {
	for _, candidate := range strings {
		if candidate == toFind {
			return true
		}
	}
	return false
}

func regexpContains(regexps []string, toMatch string) bool {
	for _, candidate := range regexps {
		if matched, _ := regexp.MatchString(candidate, toMatch); matched {
			return true
		}
	}
	return false
}

func checkPathIsInGlobs(globs []string, path string) bool {
	for _, glob := range globs {
		filenames, _ := filepath.Glob(glob)
		for _, a := range filenames {
			if path == a {
				return true
			}
		}
	}

	return false
}

// Check if an annotation name either belongs to another prefix, matches regexp list
func checkAnnotationNameIsValid(list []string, name string, prefix string) bool {
	if strings.HasPrefix(name, prefix) {
		return regexpContains(list, strings.TrimPrefix(name, prefix))
	}

	return true
}

func newLinuxDeviceInfo(d specs.LinuxDevice) (*config.DeviceInfo, error) {
	allowedDeviceTypes := []string{"c", "b", "u", "p"}

	if !contains(allowedDeviceTypes, d.Type) {
		return nil, fmt.Errorf("Unexpected Device Type %s for device %s", d.Type, d.Path)
	}

	if d.Path == "" {
		return nil, fmt.Errorf("Path cannot be empty for device")
	}

	deviceInfo := config.DeviceInfo{
		ContainerPath: d.Path,
		DevType:       d.Type,
		Major:         d.Major,
		Minor:         d.Minor,
	}
	if d.UID != nil {
		deviceInfo.UID = *d.UID
	}

	if d.GID != nil {
		deviceInfo.GID = *d.GID
	}

	if d.FileMode != nil {
		deviceInfo.FileMode = *d.FileMode
	}

	return &deviceInfo, nil
}

func containerDeviceInfos(spec specs.Spec) ([]config.DeviceInfo, error) {
	ociLinuxDevices := spec.Linux.Devices

	if ociLinuxDevices == nil {
		return []config.DeviceInfo{}, nil
	}

	var devices []config.DeviceInfo
	for _, d := range ociLinuxDevices {
		linuxDeviceInfo, err := newLinuxDeviceInfo(d)
		if err != nil {
			return []config.DeviceInfo{}, err
		}

		devices = append(devices, *linuxDeviceInfo)
	}

	return devices, nil
}

func networkConfig(ocispec specs.Spec, config RuntimeConfig) (vc.NetworkConfig, error) {
	linux := ocispec.Linux
	if linux == nil {
		return vc.NetworkConfig{}, ErrNoLinux
	}

	var netConf vc.NetworkConfig

	for _, n := range linux.Namespaces {
		if n.Type != specs.NetworkNamespace {
			continue
		}

		if n.Path != "" {
			netConf.NetworkID = n.Path
		}
	}
	netConf.InterworkingModel = config.InterNetworkModel
	netConf.DisableNewNetwork = config.DisableNewNetNs

	return netConf, nil
}

// ContainerType returns the type of container and if the container type was
// found from CRI server's annotations in the container spec.
func ContainerType(spec specs.Spec) (vc.ContainerType, error) {
	for _, key := range CRIContainerTypeKeyList {
		containerTypeVal, ok := spec.Annotations[key]
		if !ok {
			continue
		}

		for _, t := range CRIContainerTypeList {
			if t.annotation == containerTypeVal {
				return t.containerType, nil
			}

		}
		return vc.UnknownContainerType, fmt.Errorf("Unknown container type %s", containerTypeVal)
	}

	return vc.SingleContainer, nil
}

func GetSandboxConfigPath(annotations map[string]string) string {
	return annotations[vcAnnotations.SandboxConfigPathKey]
}

// SandboxID determines the sandbox ID related to an OCI configuration. This function
// is expected to be called only when the container type is "PodContainer".
func SandboxID(spec specs.Spec) (string, error) {
	for _, key := range CRISandboxNameKeyList {
		sandboxID, ok := spec.Annotations[key]
		if ok {
			return sandboxID, nil
		}
	}

	return "", fmt.Errorf("Could not find sandbox ID")
}

func addAnnotations(ocispec specs.Spec, config *vc.SandboxConfig, runtime RuntimeConfig) error {
	for key := range ocispec.Annotations {
		if !checkAnnotationNameIsValid(runtime.HypervisorConfig.EnableAnnotations, key, vcAnnotations.KataAnnotationHypervisorPrefix) {
			return fmt.Errorf("annotation %v is not enabled", key)
		}
	}

	err := addAssetAnnotations(ocispec, config)
	if err != nil {
		return err
	}

	if err := addHypervisorConfigOverrides(ocispec, config, runtime); err != nil {
		return err
	}

	if err := addRuntimeConfigOverrides(ocispec, config, runtime); err != nil {
		return err
	}

	if err := addAgentConfigOverrides(ocispec, config); err != nil {
		return err
	}
	return nil
}

func addAssetAnnotations(ocispec specs.Spec, config *vc.SandboxConfig) error {
	assetAnnotations, err := types.AssetAnnotations()
	if err != nil {
		return err
	}

	for _, a := range assetAnnotations {
		value, ok := ocispec.Annotations[a]
		if ok {
			config.Annotations[a] = value
		}
	}

	return nil
}

func addHypervisorConfigOverrides(ocispec specs.Spec, config *vc.SandboxConfig, runtime RuntimeConfig) error {
	if err := addHypervisorCPUOverrides(ocispec, config); err != nil {
		return err
	}

	if err := addHypervisorMemoryOverrides(ocispec, config, runtime); err != nil {
		return err
	}

	if err := addHypervisorBlockOverrides(ocispec, config); err != nil {
		return err
	}

	if err := addHypervisorVirtioFsOverrides(ocispec, config, runtime); err != nil {
		return err
	}

	if err := addHypervisorNetworkOverrides(ocispec, config); err != nil {
		return err
	}

	if err := addHypervisorPathOverrides(ocispec, config, runtime); err != nil {
		return err
	}

<<<<<<< HEAD
	if err := addConfidentialComputingOverrides(ocispec, config); err != nil {
=======
	if err := addHypervisorHotColdPlugVfioOverrides(ocispec, config); err != nil {
>>>>>>> e17587b0
		return err
	}

	if value, ok := ocispec.Annotations[vcAnnotations.MachineType]; ok {
		if value != "" {
			config.HypervisorConfig.HypervisorMachineType = value
		}
	}

	if value, ok := ocispec.Annotations[vcAnnotations.MachineAccelerators]; ok {
		if value != "" {
			config.HypervisorConfig.MachineAccelerators = value
		}
	}

	if value, ok := ocispec.Annotations[vcAnnotations.VhostUserStorePath]; ok {
		if !checkPathIsInGlobs(runtime.HypervisorConfig.VhostUserStorePathList, value) {
			return fmt.Errorf("vhost store path %v required from annotation is not valid", value)
		}
		config.HypervisorConfig.VhostUserStorePath = value
	}

	if err := newAnnotationConfiguration(ocispec, vcAnnotations.EnableVhostUserStore).setBool(func(enable bool) {
		config.HypervisorConfig.EnableVhostUserStore = enable
	}); err != nil {
		return err
	}

	if err := newAnnotationConfiguration(ocispec, vcAnnotations.VhostUserDeviceReconnect).setUint(func(reconnect uint64) {
		config.HypervisorConfig.VhostUserDeviceReconnect = uint32(reconnect)
	}); err != nil {
		return err
	}

	if value, ok := ocispec.Annotations[vcAnnotations.GuestHookPath]; ok {
		if value != "" {
			config.HypervisorConfig.GuestHookPath = value
		}
	}

	if err := newAnnotationConfiguration(ocispec, vcAnnotations.DisableImageNvdimm).setBool(func(disableNvdimm bool) {
		config.HypervisorConfig.DisableImageNvdimm = disableNvdimm
	}); err != nil {
		return err
	}

	if err := newAnnotationConfiguration(ocispec, vcAnnotations.HotplugVFIOOnRootBus).setBool(func(hotplugVFIOOnRootBus bool) {
		config.HypervisorConfig.HotplugVFIOOnRootBus = hotplugVFIOOnRootBus
	}); err != nil {
		return err
	}

	if err := newAnnotationConfiguration(ocispec, vcAnnotations.UseLegacySerial).setBool(func(useLegacySerial bool) {
		config.HypervisorConfig.LegacySerial = useLegacySerial
	}); err != nil {
		return err
	}

	if value, ok := ocispec.Annotations[vcAnnotations.EntropySource]; ok {
		if !checkPathIsInGlobs(runtime.HypervisorConfig.EntropySourceList, value) {
			return fmt.Errorf("entropy source %v required from annotation is not valid", value)
		}
		if value != "" {
			config.HypervisorConfig.EntropySource = value
		}
	}
	if epcSize, ok := ocispec.Annotations[vcAnnotations.SGXEPC]; ok {
		quantity, err := resource.ParseQuantity(epcSize)
		if err != nil {
			return fmt.Errorf("Couldn't parse EPC '%v': %v", err, epcSize)
		}

		if quantity.Format != resource.BinarySI {
			return fmt.Errorf("Unsupported EPC format '%v': use Ki | Mi | Gi | Ti | Pi | Ei as suffix", epcSize)
		}

		size, _ := quantity.AsInt64()

		config.HypervisorConfig.SGXEPCSize = size
	}

	return nil
}

func addHypervisorPathOverrides(ocispec specs.Spec, config *vc.SandboxConfig, runtime RuntimeConfig) error {
	if value, ok := ocispec.Annotations[vcAnnotations.HypervisorPath]; ok {
		if !checkPathIsInGlobs(runtime.HypervisorConfig.HypervisorPathList, value) {
			return fmt.Errorf("hypervisor %v required from annotation is not valid", value)
		}
		config.HypervisorConfig.HypervisorPath = value
	}

	if value, ok := ocispec.Annotations[vcAnnotations.JailerPath]; ok {
		if !checkPathIsInGlobs(runtime.HypervisorConfig.JailerPathList, value) {
			return fmt.Errorf("jailer %v required from annotation is not valid", value)
		}
		config.HypervisorConfig.JailerPath = value
	}

	if value, ok := ocispec.Annotations[vcAnnotations.CtlPath]; ok {
		if !checkPathIsInGlobs(runtime.HypervisorConfig.HypervisorCtlPathList, value) {
			return fmt.Errorf("hypervisor control %v required from annotation is not valid", value)
		}
		config.HypervisorConfig.HypervisorCtlPath = value
	}

	if value, ok := ocispec.Annotations[vcAnnotations.KernelParams]; ok {
		if value != "" {
			params := vc.DeserializeParams(strings.Fields(value))
			for _, param := range params {
				if err := config.HypervisorConfig.AddKernelParam(param); err != nil {
					return fmt.Errorf("Error adding kernel parameters in annotation kernel_params : %v", err)
				}
			}
		}
	}

	return nil
}

func addHypervisorPCIePortOverride(value string) (config.PCIePort, error) {
	if value == "" {
		return config.NoPort, nil
	}
	port := config.PCIePort(value)
	if port.Invalid() {
		return config.InvalidPort, fmt.Errorf("Invalid PCIe port \"%v\" specified in annotation", value)
	}
	return port, nil
}

func addHypervisorHotColdPlugVfioOverrides(ocispec specs.Spec, sbConfig *vc.SandboxConfig) error {

	var err error
	if value, ok := ocispec.Annotations[vcAnnotations.HotPlugVFIO]; ok {
		if sbConfig.HypervisorConfig.HotPlugVFIO, err = addHypervisorPCIePortOverride(value); err != nil {
			return err
		}
		// If hot-plug is specified disable cold-plug and vice versa
		sbConfig.HypervisorConfig.ColdPlugVFIO = config.NoPort
	}
	if value, ok := ocispec.Annotations[vcAnnotations.ColdPlugVFIO]; ok {
		if sbConfig.HypervisorConfig.ColdPlugVFIO, err = addHypervisorPCIePortOverride(value); err != nil {
			return err
		}
		// If cold-plug is specified disable hot-plug and vice versa
		sbConfig.HypervisorConfig.HotPlugVFIO = config.NoPort
	}
	return nil
}

func addHypervisorMemoryOverrides(ocispec specs.Spec, sbConfig *vc.SandboxConfig, runtime RuntimeConfig) error {

	if err := newAnnotationConfiguration(ocispec, vcAnnotations.DefaultMemory).setUintWithCheck(func(memorySz uint64) error {
		if memorySz < vc.MinHypervisorMemory {
			return fmt.Errorf("Memory specified in annotation %s is less than minimum required %d, please specify a larger value", vcAnnotations.DefaultMemory, vc.MinHypervisorMemory)
		}
		sbConfig.HypervisorConfig.MemorySize = uint32(memorySz)
		return nil
	}); err != nil {
		return err
	}

	if err := newAnnotationConfiguration(ocispec, vcAnnotations.MemSlots).setUint(func(mslots uint64) {
		if mslots > 0 {
			sbConfig.HypervisorConfig.MemSlots = uint32(mslots)
		}
	}); err != nil {
		return err
	}

	if err := newAnnotationConfiguration(ocispec, vcAnnotations.MemOffset).setUint(func(moffset uint64) {
		if moffset > 0 {
			sbConfig.HypervisorConfig.MemOffset = moffset
		}
	}); err != nil {
		return err
	}

	if err := newAnnotationConfiguration(ocispec, vcAnnotations.VirtioMem).setBool(func(virtioMem bool) {
		sbConfig.HypervisorConfig.VirtioMem = virtioMem
	}); err != nil {
		return err
	}

	if err := newAnnotationConfiguration(ocispec, vcAnnotations.MemPrealloc).setBool(func(memPrealloc bool) {
		sbConfig.HypervisorConfig.MemPrealloc = memPrealloc
	}); err != nil {
		return err
	}

	if value, ok := ocispec.Annotations[vcAnnotations.FileBackedMemRootDir]; ok {
		if !checkPathIsInGlobs(runtime.HypervisorConfig.FileBackedMemRootList, value) {
			return fmt.Errorf("file_mem_backend value %v required from annotation is not valid", value)
		}
		sbConfig.HypervisorConfig.FileBackedMemRootDir = value
	}

	if err := newAnnotationConfiguration(ocispec, vcAnnotations.HugePages).setBool(func(hugePages bool) {
		sbConfig.HypervisorConfig.HugePages = hugePages
	}); err != nil {
		return err
	}

	if err := newAnnotationConfiguration(ocispec, vcAnnotations.IOMMU).setBool(func(iommu bool) {
		sbConfig.HypervisorConfig.IOMMU = iommu
	}); err != nil {
		return err
	}

	if err := newAnnotationConfiguration(ocispec, vcAnnotations.IOMMUPlatform).setBool(func(deviceIOMMU bool) {
		sbConfig.HypervisorConfig.IOMMUPlatform = deviceIOMMU
	}); err != nil {
		return err
	}

	if err := newAnnotationConfiguration(ocispec, vcAnnotations.EnableGuestSwap).setBool(func(enableGuestSwap bool) {
		sbConfig.HypervisorConfig.GuestSwap = enableGuestSwap
	}); err != nil {
		return err
	}

	if err := newAnnotationConfiguration(ocispec, vcAnnotations.EnableRootlessHypervisor).setBool(func(enableRootlessHypervisor bool) {
		sbConfig.HypervisorConfig.Rootless = enableRootlessHypervisor
	}); err != nil {
		return err
	}

	return nil
}

func addHypervisorCPUOverrides(ocispec specs.Spec, sbConfig *vc.SandboxConfig) error {
	numCPUs := goruntime.NumCPU()

	if err := newAnnotationConfiguration(ocispec, vcAnnotations.DefaultVCPUs).setUintWithCheck(func(vcpus uint64) error {
		if uint32(vcpus) > uint32(numCPUs) {
			return fmt.Errorf("Number of cpus %d specified in annotation default_vcpus is greater than the number of CPUs %d on the system", vcpus, numCPUs)
		}
		sbConfig.HypervisorConfig.NumVCPUs = uint32(vcpus)
		return nil
	}); err != nil {
		return err
	}

	return newAnnotationConfiguration(ocispec, vcAnnotations.DefaultMaxVCPUs).setUintWithCheck(func(maxVCPUs uint64) error {
		max := uint32(maxVCPUs)

		if max > uint32(numCPUs) {
			return fmt.Errorf("Number of cpus %d in annotation default_maxvcpus is greater than the number of CPUs %d on the system", max, numCPUs)
		}

		if sbConfig.HypervisorType == vc.QemuHypervisor && max > govmm.MaxVCPUs() {
			return fmt.Errorf("Number of cpus %d in annotation default_maxvcpus is greater than max no of CPUs %d supported for qemu", max, govmm.MaxVCPUs())
		}
		sbConfig.HypervisorConfig.DefaultMaxVCPUs = max
		return nil
	})
}

func addHypervisorBlockOverrides(ocispec specs.Spec, sbConfig *vc.SandboxConfig) error {
	if value, ok := ocispec.Annotations[vcAnnotations.BlockDeviceDriver]; ok {
		supportedBlockDrivers := []string{config.VirtioSCSI, config.VirtioBlock, config.VirtioMmio, config.Nvdimm, config.VirtioBlockCCW}

		valid := false
		for _, b := range supportedBlockDrivers {
			if b == value {
				sbConfig.HypervisorConfig.BlockDeviceDriver = value
				valid = true
			}
		}

		if !valid {
			return fmt.Errorf("Invalid hypervisor block storage driver %v specified in annotation (supported drivers: %v)", value, supportedBlockDrivers)
		}
	}

	if value, ok := ocispec.Annotations[vcAnnotations.BlockDeviceAIO]; ok {
		supportedAIO := []string{config.AIONative, config.AIOThreads, config.AIOIOUring}

		valid := false
		for _, b := range supportedAIO {
			if b == value {
				sbConfig.HypervisorConfig.BlockDeviceAIO = value
				valid = true
			}
		}

		if !valid {
			return fmt.Errorf("Invalid AIO mechanism  %v specified in annotation (supported IO mechanism : %v)", value, supportedAIO)
		}
	}

	if err := newAnnotationConfiguration(ocispec, vcAnnotations.DisableBlockDeviceUse).setBool(func(disableBlockDeviceUse bool) {
		sbConfig.HypervisorConfig.DisableBlockDeviceUse = disableBlockDeviceUse
	}); err != nil {
		return err
	}

	if err := newAnnotationConfiguration(ocispec, vcAnnotations.EnableIOThreads).setBool(func(enableIOThreads bool) {
		sbConfig.HypervisorConfig.EnableIOThreads = enableIOThreads
	}); err != nil {
		return err
	}

	if err := newAnnotationConfiguration(ocispec, vcAnnotations.BlockDeviceCacheSet).setBool(func(blockDeviceCacheSet bool) {
		sbConfig.HypervisorConfig.BlockDeviceCacheSet = blockDeviceCacheSet
	}); err != nil {
		return err
	}

	if err := newAnnotationConfiguration(ocispec, vcAnnotations.BlockDeviceCacheDirect).setBool(func(blockDeviceCacheDirect bool) {
		sbConfig.HypervisorConfig.BlockDeviceCacheDirect = blockDeviceCacheDirect
	}); err != nil {
		return err
	}

	return newAnnotationConfiguration(ocispec, vcAnnotations.BlockDeviceCacheNoflush).setBool(func(blockDeviceCacheNoflush bool) {
		sbConfig.HypervisorConfig.BlockDeviceCacheNoflush = blockDeviceCacheNoflush
	})
}

func addHypervisorVirtioFsOverrides(ocispec specs.Spec, sbConfig *vc.SandboxConfig, runtime RuntimeConfig) error {
	if value, ok := ocispec.Annotations[vcAnnotations.SharedFS]; ok {
		supportedSharedFS := []string{config.Virtio9P, config.VirtioFS}
		valid := false
		for _, fs := range supportedSharedFS {
			if fs == value {
				sbConfig.HypervisorConfig.SharedFS = value
				valid = true
			}
		}

		if !valid {
			return fmt.Errorf("Invalid hypervisor shared file system %v specified for annotation shared_fs, (supported file systems: %v)", value, supportedSharedFS)
		}
	}

	if value, ok := ocispec.Annotations[vcAnnotations.VirtioFSDaemon]; ok {
		if !checkPathIsInGlobs(runtime.HypervisorConfig.VirtioFSDaemonList, value) {
			return fmt.Errorf("virtiofs daemon %v required from annotation is not valid", value)
		}
		sbConfig.HypervisorConfig.VirtioFSDaemon = value
	}

	if value, ok := ocispec.Annotations[vcAnnotations.VirtioFSExtraArgs]; ok {
		var parsedValue []string
		err := json.Unmarshal([]byte(value), &parsedValue)
		if err != nil {
			return fmt.Errorf("Error parsing virtiofsd extra arguments: %v", err)
		}
		sbConfig.HypervisorConfig.VirtioFSExtraArgs = append(sbConfig.HypervisorConfig.VirtioFSExtraArgs, parsedValue...)
	}

	if sbConfig.HypervisorConfig.SharedFS == config.VirtioFS && sbConfig.HypervisorConfig.VirtioFSDaemon == "" {
		return fmt.Errorf("cannot enable virtio-fs without daemon path")
	}

	if value, ok := ocispec.Annotations[vcAnnotations.VirtioFSCache]; ok {
		sbConfig.HypervisorConfig.VirtioFSCache = value
	}

	if err := newAnnotationConfiguration(ocispec, vcAnnotations.VirtioFSCacheSize).setUint(func(cacheSize uint64) {
		sbConfig.HypervisorConfig.VirtioFSCacheSize = uint32(cacheSize)
	}); err != nil {
		return err
	}

	return newAnnotationConfiguration(ocispec, vcAnnotations.Msize9p).setUintWithCheck(func(msize9p uint64) error {
		if msize9p == 0 {
			return fmt.Errorf("Error parsing annotation for msize_9p, please specify positive numeric value")
		}
		sbConfig.HypervisorConfig.Msize9p = uint32(msize9p)
		return nil
	})
}

func addHypervisorNetworkOverrides(ocispec specs.Spec, sbConfig *vc.SandboxConfig) error {
	if value, ok := ocispec.Annotations[vcAnnotations.CPUFeatures]; ok {
		if value != "" {
			sbConfig.HypervisorConfig.CPUFeatures = value
		}
	}

	if err := newAnnotationConfiguration(ocispec, vcAnnotations.DisableVhostNet).setBool(func(disableVhostNet bool) {
		sbConfig.HypervisorConfig.DisableVhostNet = disableVhostNet
	}); err != nil {
		return err
	}

	if err := newAnnotationConfiguration(ocispec, vcAnnotations.RxRateLimiterMaxRate).setUint(func(rxRateLimiterMaxRate uint64) {
		sbConfig.HypervisorConfig.RxRateLimiterMaxRate = rxRateLimiterMaxRate
	}); err != nil {
		return err
	}

	return newAnnotationConfiguration(ocispec, vcAnnotations.TxRateLimiterMaxRate).setUint(func(txRateLimiterMaxRate uint64) {
		sbConfig.HypervisorConfig.TxRateLimiterMaxRate = txRateLimiterMaxRate
	})
}

func addRuntimeConfigOverrides(ocispec specs.Spec, sbConfig *vc.SandboxConfig, runtime RuntimeConfig) error {

	if err := newAnnotationConfiguration(ocispec, vcAnnotations.DisableGuestSeccomp).setBool(func(disableGuestSeccomp bool) {
		sbConfig.DisableGuestSeccomp = disableGuestSeccomp
	}); err != nil {
		return err
	}

	if err := newAnnotationConfiguration(ocispec, vcAnnotations.SandboxCgroupOnly).setBool(func(sandboxCgroupOnly bool) {
		sbConfig.SandboxCgroupOnly = sandboxCgroupOnly
	}); err != nil {
		return err
	}

	if err := newAnnotationConfiguration(ocispec, vcAnnotations.EnableVCPUsPinning).setBool(func(enableVCPUsPinning bool) {
		sbConfig.EnableVCPUsPinning = enableVCPUsPinning
	}); err != nil {
		return err
	}

	if value, ok := ocispec.Annotations[vcAnnotations.Experimental]; ok {
		features := strings.Split(value, " ")
		sbConfig.Experimental = []exp.Feature{}

		for _, f := range features {
			feature := exp.Get(f)
			if feature == nil {
				return fmt.Errorf("Unsupported experimental feature %s specified in annotation %v", f, vcAnnotations.Experimental)
			}
			sbConfig.Experimental = append(sbConfig.Experimental, *feature)
		}
	}

	if err := newAnnotationConfiguration(ocispec, vcAnnotations.DisableNewNetNs).setBool(func(disableNewNetNs bool) {
		sbConfig.NetworkConfig.DisableNewNetwork = disableNewNetNs
	}); err != nil {
		return err
	}

	if value, ok := ocispec.Annotations[vcAnnotations.InterNetworkModel]; ok {
		runtimeConfig := RuntimeConfig{}
		if err := runtimeConfig.InterNetworkModel.SetModel(value); err != nil {
			return fmt.Errorf("Unknown network model specified in annotation %s", vcAnnotations.InterNetworkModel)
		}

		sbConfig.NetworkConfig.InterworkingModel = runtimeConfig.InterNetworkModel
	}

	if value, ok := ocispec.Annotations[vcAnnotations.VfioMode]; ok {
		if err := sbConfig.VfioMode.VFIOSetMode(value); err != nil {
			return fmt.Errorf("Unknown VFIO mode \"%s\" in annotation %s",
				value, vcAnnotations.VfioMode)
		}
	}

	return nil
}

func addAgentConfigOverrides(ocispec specs.Spec, config *vc.SandboxConfig) error {
	c := config.AgentConfig

	if value, ok := ocispec.Annotations[vcAnnotations.KernelModules]; ok {
		modules := strings.Split(value, KernelModulesSeparator)
		c.KernelModules = modules
		config.AgentConfig = c
	}

	if err := newAnnotationConfiguration(ocispec, vcAnnotations.AgentTrace).setBool(func(trace bool) {
		c.Trace = trace
	}); err != nil {
		return err
	}

	if err := newAnnotationConfiguration(ocispec, vcAnnotations.AgentContainerPipeSize).setUint(func(containerPipeSize uint64) {
		c.ContainerPipeSize = uint32(containerPipeSize)
	}); err != nil {
		return err
	}

	config.AgentConfig = c

	return nil
}

func addConfidentialComputingOverrides(ocispec specs.Spec, sbConfig *vc.SandboxConfig) error {

	if err := newAnnotationConfiguration(ocispec, vcAnnotations.GuestPreAttestation).setBool(func(guestPreAttestation bool) {
		sbConfig.HypervisorConfig.GuestPreAttestation = guestPreAttestation
	}); err != nil {
		return err
	}

	if value, ok := ocispec.Annotations[vcAnnotations.GuestPreAttestationURI]; ok {
		if value != "" {
			sbConfig.HypervisorConfig.GuestPreAttestationURI = value
		}
	}

	if err := newAnnotationConfiguration(ocispec, vcAnnotations.SEVGuestPolicy).setUint(func(sevGuestPolicy uint64) {
		sbConfig.HypervisorConfig.SEVGuestPolicy = uint32(sevGuestPolicy)
	}); err != nil {
		return err
	}

	return nil
}

// SandboxConfig converts an OCI compatible runtime configuration file
// to a virtcontainers sandbox configuration structure.
func SandboxConfig(ocispec specs.Spec, runtime RuntimeConfig, bundlePath, cid string, detach, systemdCgroup bool) (vc.SandboxConfig, error) {
	containerConfig, err := ContainerConfig(ocispec, bundlePath, cid, detach)
	if err != nil {
		return vc.SandboxConfig{}, err
	}

	shmSize, err := getShmSize(containerConfig)
	if err != nil {
		return vc.SandboxConfig{}, err
	}

	networkConfig, err := networkConfig(ocispec, runtime)
	if err != nil {
		return vc.SandboxConfig{}, err
	}

	sandboxConfig := vc.SandboxConfig{
		ID: cid,

		Hostname: ocispec.Hostname,

		HypervisorType:   runtime.HypervisorType,
		HypervisorConfig: runtime.HypervisorConfig,

		AgentConfig: runtime.AgentConfig,

		NetworkConfig: networkConfig,

		Containers: []vc.ContainerConfig{containerConfig},

		Annotations: map[string]string{
			vcAnnotations.BundlePathKey: bundlePath,
		},

		SandboxResources: vc.SandboxResourceSizing{
			WorkloadCPUs:  runtime.SandboxCPUs,
			WorkloadMemMB: runtime.SandboxMemMB,
		},

		StaticResourceMgmt: runtime.StaticSandboxResourceMgmt,

		ShmSize: shmSize,

		VfioMode: runtime.VfioMode,

		SystemdCgroup: systemdCgroup,

		SandboxCgroupOnly: runtime.SandboxCgroupOnly,
		SandboxBindMounts: runtime.SandboxBindMounts,

		DisableGuestSeccomp: runtime.DisableGuestSeccomp,

		EnableVCPUsPinning: runtime.EnableVCPUsPinning,

		GuestSeLinuxLabel: runtime.GuestSeLinuxLabel,

		Experimental: runtime.Experimental,

		ServiceOffload: runtime.ServiceOffload,
	}

	if err := addAnnotations(ocispec, &sandboxConfig, runtime); err != nil {
		return vc.SandboxConfig{}, err
	}

	// If we are utilizing static resource management for the sandbox, ensure that the hypervisor is started
	// with the base number of CPU/memory (which is equal to the default CPU/memory specified for the runtime
	// configuration or annotations) as well as any specified workload resources.
	if sandboxConfig.StaticResourceMgmt {
		sandboxConfig.SandboxResources.BaseCPUs = sandboxConfig.HypervisorConfig.NumVCPUs
		sandboxConfig.SandboxResources.BaseMemMB = sandboxConfig.HypervisorConfig.MemorySize

		sandboxConfig.HypervisorConfig.NumVCPUs += sandboxConfig.SandboxResources.WorkloadCPUs
		sandboxConfig.HypervisorConfig.MemorySize += sandboxConfig.SandboxResources.WorkloadMemMB

		ociLog.WithFields(logrus.Fields{
			"workload cpu":       sandboxConfig.SandboxResources.WorkloadCPUs,
			"default cpu":        sandboxConfig.SandboxResources.BaseCPUs,
			"workload mem in MB": sandboxConfig.SandboxResources.WorkloadMemMB,
			"default mem":        sandboxConfig.SandboxResources.BaseMemMB,
		}).Debugf("static resources set")

	}

	return sandboxConfig, nil
}

// ContainerConfig converts an OCI compatible runtime configuration
// file to a virtcontainers container configuration structure.
func ContainerConfig(ocispec specs.Spec, bundlePath, cid string, detach bool) (vc.ContainerConfig, error) {
	rootfs := vc.RootFs{Target: ocispec.Root.Path, Mounted: true}
	if !filepath.IsAbs(rootfs.Target) {
		rootfs.Target = filepath.Join(bundlePath, ocispec.Root.Path)
	}

	ociLog.Debugf("container rootfs: %s", rootfs.Target)

	cmd := types.Cmd{
		Args:            ocispec.Process.Args,
		Envs:            cmdEnvs(ocispec, []types.EnvVar{}),
		WorkDir:         ocispec.Process.Cwd,
		User:            strconv.FormatUint(uint64(ocispec.Process.User.UID), 10),
		PrimaryGroup:    strconv.FormatUint(uint64(ocispec.Process.User.GID), 10),
		Interactive:     ocispec.Process.Terminal,
		Detach:          detach,
		NoNewPrivileges: ocispec.Process.NoNewPrivileges,
	}

	cmd.SupplementaryGroups = []string{}
	for _, gid := range ocispec.Process.User.AdditionalGids {
		cmd.SupplementaryGroups = append(cmd.SupplementaryGroups, strconv.FormatUint(uint64(gid), 10))
	}

	deviceInfos, err := containerDeviceInfos(ocispec)
	if err != nil {
		return vc.ContainerConfig{}, err
	}

	if ocispec.Process != nil {
		cmd.Capabilities = ocispec.Process.Capabilities
	}

	containerConfig := vc.ContainerConfig{
		ID:             cid,
		RootFs:         rootfs,
		ReadonlyRootfs: ocispec.Root.Readonly,
		Cmd:            cmd,
		Annotations:    ocispec.Annotations,
		Mounts:         containerMounts(ocispec),
		DeviceInfos:    deviceInfos,
		Resources:      *ocispec.Linux.Resources,

		// This is a custom OCI spec modified at SetEphemeralStorageType()
		// to support ephemeral storage and k8s empty dir.
		CustomSpec: &ocispec,
	}
	if containerConfig.Annotations == nil {
		containerConfig.Annotations = map[string]string{
			vcAnnotations.BundlePathKey: bundlePath,
		}
	} else {
		containerConfig.Annotations[vcAnnotations.BundlePathKey] = bundlePath
	}

	cType, err := ContainerType(ocispec)
	if err != nil {
		return vc.ContainerConfig{}, err
	}

	containerConfig.Annotations[vcAnnotations.ContainerTypeKey] = string(cType)

	return containerConfig, nil
}

func getShmSize(c vc.ContainerConfig) (uint64, error) {
	var shmSize uint64

	for _, m := range c.Mounts {
		if m.Destination != "/dev/shm" {
			continue
		}

		shmSize = vc.DefaultShmSize

		if m.Type == "bind" && m.Source != "/dev/shm" {
			var s syscall.Statfs_t

			if err := syscall.Statfs(m.Source, &s); err != nil {
				return 0, err
			}
			shmSize = uint64(s.Bsize) * s.Blocks
		}
		break
	}

	ociLog.Infof("shm-size detected: %d", shmSize)

	return shmSize, nil
}

// IsCRIOContainerManager check if a Pod is created from CRI-O
func IsCRIOContainerManager(spec *specs.Spec) bool {
	if val, ok := spec.Annotations[podmanAnnotations.ContainerType]; ok {
		if val == podmanAnnotations.ContainerTypeSandbox || val == podmanAnnotations.ContainerTypeContainer {
			return true
		}
	}
	return false
}

const (
	errAnnotationPositiveNumericKey = "Error parsing annotation for %s: Please specify positive numeric value"
	errAnnotationBoolKey            = "Error parsing annotation for %s: Please specify boolean value 'true|false'"
)

type annotationConfiguration struct {
	ocispec specs.Spec
	key     string
}

func newAnnotationConfiguration(ocispec specs.Spec, key string) *annotationConfiguration {
	return &annotationConfiguration{
		ocispec: ocispec,
		key:     key,
	}
}

func (a *annotationConfiguration) setBool(f func(bool)) error {
	if value, ok := a.ocispec.Annotations[a.key]; ok {
		boolValue, err := strconv.ParseBool(value)
		if err != nil {
			return fmt.Errorf(errAnnotationBoolKey, a.key)
		}
		f(boolValue)
	}
	return nil
}

func (a *annotationConfiguration) setUint(f func(uint64)) error {
	return a.setUintWithCheck(func(v uint64) error {
		f(v)
		return nil
	})
}

func (a *annotationConfiguration) setUintWithCheck(f func(uint64) error) error {
	if value, ok := a.ocispec.Annotations[a.key]; ok {
		uintValue, err := strconv.ParseUint(value, 10, 64)
		if err != nil {
			return fmt.Errorf(errAnnotationPositiveNumericKey, a.key)
		}
		return f(uintValue)
	}
	return nil
}

// CalculateSandboxSizing will calculate the number of CPUs and amount of Memory that should
// be added to the VM if sandbox annotations are provided with this sizing details
func CalculateSandboxSizing(spec *specs.Spec) (numCPU, memSizeMB uint32) {
	var memory, quota int64
	var period uint64
	var err error

	if spec == nil || spec.Annotations == nil {
		return 0, 0
	}

	// For each annotation, if it isn't defined, or if there's an error in parsing, we'll log
	// a warning and continue the calculation with 0 value. We expect values like,
	//  Annotations[SandboxMem] = "1048576"
	//  Annotations[SandboxCPUPeriod] = "100000"
	//  Annotations[SandboxCPUQuota] = "220000"
	// ... to result in VM resources of 1 (MB) for memory, and 3 for CPU (2200 mCPU rounded up to 3).
	annotation, ok := spec.Annotations[ctrAnnotations.SandboxCPUPeriod]
	if ok {
		period, err = strconv.ParseUint(annotation, 10, 64)
		if err != nil {
			ociLog.Warningf("sandbox-sizing: failure to parse SandboxCPUPeriod: %s", annotation)
			period = 0
		}
	}

	annotation, ok = spec.Annotations[ctrAnnotations.SandboxCPUQuota]
	if ok {
		quota, err = strconv.ParseInt(annotation, 10, 64)
		if err != nil {
			ociLog.Warningf("sandbox-sizing: failure to parse SandboxCPUQuota: %s", annotation)
			quota = 0
		}
	}

	annotation, ok = spec.Annotations[ctrAnnotations.SandboxMem]
	if ok {
		memory, err = strconv.ParseInt(annotation, 10, 64)
		if err != nil {
			ociLog.Warningf("sandbox-sizing: failure to parse SandboxMem: %s", annotation)
			memory = 0
		}
	}

	return calculateVMResources(period, quota, memory)
}

// CalculateContainerSizing will calculate the number of CPUs and amount of memory that is needed
// based on the provided LinuxResources
func CalculateContainerSizing(spec *specs.Spec) (numCPU, memSizeMB uint32) {
	var memory, quota int64
	var period uint64

	if spec == nil || spec.Linux == nil || spec.Linux.Resources == nil {
		return 0, 0
	}

	resources := spec.Linux.Resources

	if resources.CPU != nil && resources.CPU.Quota != nil && resources.CPU.Period != nil {
		quota = *resources.CPU.Quota
		period = *resources.CPU.Period
	}

	if resources.Memory != nil && resources.Memory.Limit != nil {
		memory = *resources.Memory.Limit
	}

	return calculateVMResources(period, quota, memory)
}

func calculateVMResources(period uint64, quota int64, memory int64) (numCPU, memSizeMB uint32) {
	numCPU = vcutils.CalculateVCpusFromMilliCpus(vcutils.CalculateMilliCPUs(quota, period))

	if memory < 0 {
		// While spec allows for a negative value to indicate unconstrained, we don't
		// see this in practice. Since we rely only on default memory if the workload
		// is unconstrained, we will treat as 0 for VM resource accounting.
		ociLog.Infof("memory limit provided < 0, treating as 0 MB for VM sizing: %d", memory)
		memSizeMB = 0
	} else {
		memSizeMB = uint32(memory / 1024 / 1024)
	}
	return numCPU, memSizeMB
}<|MERGE_RESOLUTION|>--- conflicted
+++ resolved
@@ -456,11 +456,11 @@
 		return err
 	}
 
-<<<<<<< HEAD
 	if err := addConfidentialComputingOverrides(ocispec, config); err != nil {
-=======
+		return err
+	}
+
 	if err := addHypervisorHotColdPlugVfioOverrides(ocispec, config); err != nil {
->>>>>>> e17587b0
 		return err
 	}
 
